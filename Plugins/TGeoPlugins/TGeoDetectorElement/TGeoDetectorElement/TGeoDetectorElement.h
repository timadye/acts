///////////////////////////////////////////////////////////////////
// TGeoDetectorElement.h, ACTS project, TGeoDetector plugin
///////////////////////////////////////////////////////////////////

#ifndef ACTS_TGEODETECTORELEMENT_TGEODETECTORELEMENT
#define ACTS_TGEODETECTORELEMENT_TGEODETECTORELEMENT 1

// Geometry module
#include "DetectorElementBase/DetectorElementBase.h"
//Root
#include "TGeoManager.h"

<<<<<<< HEAD
namespace Atgeo {
=======
namespace Acts {
>>>>>>> 7ca8c22e
    
    /** @class TGeoDetectorElement
     
     DetectorElement plugin for ROOT TGeo shapes.
     
     @author julia.hrdinka@cern.ch
     @TODO what if shape conversion failes? add implementation of more than one surface per module, implementing also for other shapes->Cone,ConeSeg,Tube? what if not used with DD4hep?
     
     */
    
    class TGeoDetectorElement : public Acts::DetectorElementBase {
    
    public:
        /** Constructor  */
        TGeoDetectorElement(const Identifier& identifier,
                            TGeoShape* tGeoDetElement, std::shared_ptr<const Acts::Transform3D> motherTransform = nullptr);
        
        /**  Destructor */
        virtual ~TGeoDetectorElement();
        
        /** Identifier */
        virtual Identifier identify() const override;
        
        /**Return local to global transform*/
        const Acts::Transform3D& transform() const override;
        
        /**Return local to global transform associated with this identifier*/
        const Acts::Transform3D& transform(const Identifier& id) const override;
        
        /**Return surface associated with this detector element*/
        const Acts::Surface& surface () const override;
        
        /**Return surface associated with this identifier, which should come from the */
        const Acts::Surface& surface (const Identifier& identifier) const override;
        
        /** Returns the full list of all detection surfaces associated to this detector element */
        const std::vector< std::shared_ptr<const Acts::Surface> >& surfaces() const override;
        
        /**Return the boundaries of the element*/
        const Acts::SurfaceBounds& bounds() const override;
        
        /**Return the boundaries of the surface associated with this identifier */
        const Acts::SurfaceBounds& bounds(const Identifier& id) const override;
        
        /**Return the center of the element*/
        const Acts::Vector3D& center() const override;
        
        /**Return the center of the surface associated with this identifier
         In the case of silicon it returns the same as center()*/
        const Acts::Vector3D& center(const Identifier& identifier) const override;
        
        /**Return the normal of the element*/
        const Acts::Vector3D& normal() const override;
        
        /**Return the normal of the surface associated with this identifier
         In the case of silicon it returns the same as normal()*/
<<<<<<< HEAD
        const Ats::Vector3D& normal(const Identifier& id) const override;
        /** Neighbours for fast access */
        const std::vector<const Ats::DetectorElementBase*>& neighbours() const override;
=======
        const Acts::Vector3D& normal(const Identifier& id) const override;
>>>>>>> 7ca8c22e

        
    private:
        
        /**DD4hep detector element*/
        TGeoShape*                                          m_detElement;
        /**Transformation of the detector element*/
        std::shared_ptr<Acts::Transform3D>                   m_transform;
        /**Center position of the detector element*/
        mutable std::shared_ptr<const Acts::Vector3D>        m_center;
        /**Normal vector to the detector element*/
        mutable std::shared_ptr<const Acts::Vector3D>        m_normal;
        /**Identifier of the detector element*/
        const Identifier                                    m_identifier;
        /**Boundaries of the detector element*/
        std::shared_ptr<const Acts::SurfaceBounds>           m_bounds;
        /**Corresponding Surface*/
        std::shared_ptr<const Acts::Surface>                 m_surface;
        /**possible contained surfaces*/
<<<<<<< HEAD
        std::vector<std::shared_ptr<const Ats::Surface>>    m_surfaces;
        /**neigbour detector elements*/
        std::vector<const Ats::DetectorElementBase*>        m_neighbours;
    };
}

inline Identifier Atgeo::TGeoDetectorElement::identify() const {return m_identifier;}

inline const Ats::Transform3D& Atgeo::TGeoDetectorElement::transform() const {return (*m_transform);}

inline const Ats::Transform3D& Atgeo::TGeoDetectorElement::transform(const Identifier&) const {return (*m_transform);}

inline const Ats::Surface& Atgeo::TGeoDetectorElement::surface() const {return (*m_surface);}

inline const Ats::Surface& Atgeo::TGeoDetectorElement::surface(const Identifier&) const {return (*m_surface);}

inline const std::vector< std::shared_ptr<const Ats::Surface> >& Atgeo::TGeoDetectorElement::surfaces() const {return (m_surfaces);}

inline const Ats::SurfaceBounds& Atgeo::TGeoDetectorElement::bounds() const{return (*m_bounds);}

inline const Ats::SurfaceBounds& Atgeo::TGeoDetectorElement::bounds(const Identifier&) const {return (*m_bounds);}
=======
        std::vector<std::shared_ptr<const Acts::Surface>>    m_surfaces;
    };
}

inline Identifier Acts::TGeoDetectorElement::identify() const {return m_identifier;}

inline const Acts::Transform3D& Acts::TGeoDetectorElement::transform() const {return (*m_transform);}

inline const Acts::Transform3D& Acts::TGeoDetectorElement::transform(const Identifier&) const {return (*m_transform);}

inline const Acts::Surface& Acts::TGeoDetectorElement::surface() const {return (*m_surface);}

inline const Acts::Surface& Acts::TGeoDetectorElement::surface(const Identifier&) const {return (*m_surface);}

inline const std::vector< std::shared_ptr<const Acts::Surface> >& Acts::TGeoDetectorElement::surfaces() const {return (m_surfaces);}

inline const Acts::SurfaceBounds& Acts::TGeoDetectorElement::bounds() const{return (*m_bounds);}

inline const Acts::SurfaceBounds& Acts::TGeoDetectorElement::bounds(const Identifier&) const {return (*m_bounds);}
>>>>>>> 7ca8c22e

inline const std::vector<const Ats::DetectorElementBase*>& Atgeo::TGeoDetectorElement::neighbours() const { return m_neighbours; }

#endif<|MERGE_RESOLUTION|>--- conflicted
+++ resolved
@@ -10,11 +10,8 @@
 //Root
 #include "TGeoManager.h"
 
-<<<<<<< HEAD
-namespace Atgeo {
-=======
+
 namespace Acts {
->>>>>>> 7ca8c22e
     
     /** @class TGeoDetectorElement
      
@@ -39,46 +36,45 @@
         virtual Identifier identify() const override;
         
         /**Return local to global transform*/
-        const Acts::Transform3D& transform() const override;
+        virtual const Acts::Transform3D& transform() const override;
         
         /**Return local to global transform associated with this identifier*/
-        const Acts::Transform3D& transform(const Identifier& id) const override;
+        virtual const Acts::Transform3D& transform(const Identifier& id) const override;
         
         /**Return surface associated with this detector element*/
-        const Acts::Surface& surface () const override;
+        virtual const Acts::Surface& surface () const override;
         
         /**Return surface associated with this identifier, which should come from the */
-        const Acts::Surface& surface (const Identifier& identifier) const override;
+        virtual const Acts::Surface& surface (const Identifier& identifier) const override;
         
         /** Returns the full list of all detection surfaces associated to this detector element */
-        const std::vector< std::shared_ptr<const Acts::Surface> >& surfaces() const override;
+        virtual const std::vector< std::shared_ptr<const Acts::Surface> >& surfaces() const override;
         
         /**Return the boundaries of the element*/
-        const Acts::SurfaceBounds& bounds() const override;
+        virtual const Acts::SurfaceBounds& bounds() const override;
         
         /**Return the boundaries of the surface associated with this identifier */
-        const Acts::SurfaceBounds& bounds(const Identifier& id) const override;
+        virtual const Acts::SurfaceBounds& bounds(const Identifier& id) const override;
         
         /**Return the center of the element*/
-        const Acts::Vector3D& center() const override;
+        virtual const Acts::Vector3D& center() const override;
         
         /**Return the center of the surface associated with this identifier
          In the case of silicon it returns the same as center()*/
-        const Acts::Vector3D& center(const Identifier& identifier) const override;
+        virtual const Acts::Vector3D& center(const Identifier& identifier) const override;
         
         /**Return the normal of the element*/
-        const Acts::Vector3D& normal() const override;
+        virtual const Acts::Vector3D& normal() const override;
         
         /**Return the normal of the surface associated with this identifier
          In the case of silicon it returns the same as normal()*/
-<<<<<<< HEAD
-        const Ats::Vector3D& normal(const Identifier& id) const override;
+        virtual const Acts::Vector3D& normal(const Identifier& id) const override;
+
         /** Neighbours for fast access */
-        const std::vector<const Ats::DetectorElementBase*>& neighbours() const override;
-=======
-        const Acts::Vector3D& normal(const Identifier& id) const override;
->>>>>>> 7ca8c22e
-
+        virtual const std::vector<const DetectorElementBase*>& neighbours() const override;
+        
+        /** Neighbours for fast access */
+        void registerNeighbours(std::vector<const DetectorElementBase*>& neighbours);
         
     private:
         
@@ -97,30 +93,9 @@
         /**Corresponding Surface*/
         std::shared_ptr<const Acts::Surface>                 m_surface;
         /**possible contained surfaces*/
-<<<<<<< HEAD
-        std::vector<std::shared_ptr<const Ats::Surface>>    m_surfaces;
-        /**neigbour detector elements*/
-        std::vector<const Ats::DetectorElementBase*>        m_neighbours;
-    };
-}
-
-inline Identifier Atgeo::TGeoDetectorElement::identify() const {return m_identifier;}
-
-inline const Ats::Transform3D& Atgeo::TGeoDetectorElement::transform() const {return (*m_transform);}
-
-inline const Ats::Transform3D& Atgeo::TGeoDetectorElement::transform(const Identifier&) const {return (*m_transform);}
-
-inline const Ats::Surface& Atgeo::TGeoDetectorElement::surface() const {return (*m_surface);}
-
-inline const Ats::Surface& Atgeo::TGeoDetectorElement::surface(const Identifier&) const {return (*m_surface);}
-
-inline const std::vector< std::shared_ptr<const Ats::Surface> >& Atgeo::TGeoDetectorElement::surfaces() const {return (m_surfaces);}
-
-inline const Ats::SurfaceBounds& Atgeo::TGeoDetectorElement::bounds() const{return (*m_bounds);}
-
-inline const Ats::SurfaceBounds& Atgeo::TGeoDetectorElement::bounds(const Identifier&) const {return (*m_bounds);}
-=======
         std::vector<std::shared_ptr<const Acts::Surface>>    m_surfaces;
+        /**neighbours*/
+        std::vector<const DetectorElementBase*>              m_neighbours;
     };
 }
 
@@ -139,8 +114,9 @@
 inline const Acts::SurfaceBounds& Acts::TGeoDetectorElement::bounds() const{return (*m_bounds);}
 
 inline const Acts::SurfaceBounds& Acts::TGeoDetectorElement::bounds(const Identifier&) const {return (*m_bounds);}
->>>>>>> 7ca8c22e
 
-inline const std::vector<const Ats::DetectorElementBase*>& Atgeo::TGeoDetectorElement::neighbours() const { return m_neighbours; }
+inline void Acts::TGeoDetectorElement::registerNeighbours(std::vector<const Acts::DetectorElementBase*>& neighbours) { m_neighbours = neighbours; }
+
+inline const std::vector<const Acts::DetectorElementBase*>& Acts::TGeoDetectorElement::neighbours() const { return m_neighbours; }
 
 #endif